--- conflicted
+++ resolved
@@ -7,12 +7,8 @@
 from temporalio.testing import WorkflowEnvironment
 from temporalio.worker import Worker
 
-<<<<<<< HEAD
-from pydantic_temporal_example.config import get_settings
-=======
 from pydantic_temporal_example.agents.web_research_agent import build_web_research_agent
 from pydantic_temporal_example.settings import get_settings
->>>>>>> 5068e3b4
 from pydantic_temporal_example.temporal.client import build_temporal_client
 from pydantic_temporal_example.temporal.slack_activities import ALL_SLACK_ACTIVITIES
 from pydantic_temporal_example.temporal.workflows import (
@@ -26,7 +22,6 @@
 
 
 @asynccontextmanager
-<<<<<<< HEAD
 async def temporal_worker(
     host: str | None = None,
     port: int | None = None,
@@ -45,10 +40,6 @@
     Raises:
         ValueError: If port is out of valid range (1-65535) or task_queue is empty.
     """
-=======
-async def temporal_worker() -> AsyncIterator[Worker]:
-    """Start a Temporal worker and required local environment, yielding it for app lifetime."""
->>>>>>> 5068e3b4
     settings = get_settings()
     host = host or settings.temporal_host
     resolved_port = port or settings.temporal_port
@@ -62,15 +53,8 @@
         raise ValueError("task_queue cannot be empty")
 
     async with AsyncExitStack() as stack:
-<<<<<<< HEAD
         if host is None:
-            from temporalio.testing import WorkflowEnvironment
-
             workflow_env = await WorkflowEnvironment.start_local(port=resolved_port, ui=True)  # pyright: ignore[reportUnknownMemberType]
-=======
-        if settings.temporal_host is None:
-            workflow_env = await WorkflowEnvironment.start_local(port=settings.temporal_port, ui=True)  # pyright: ignore[reportUnknownMemberType]
->>>>>>> 5068e3b4
             await stack.enter_async_context(workflow_env)
 
         client = await build_temporal_client(host=host, port=resolved_port)
@@ -82,16 +66,9 @@
                 activities=ALL_SLACK_ACTIVITIES,
                 plugins=[
                     AgentPlugin(temporal_dispatch_agent),
-<<<<<<< HEAD
-                    AgentPlugin(temporal_dinner_research_agent),
-                ],
-            )
-        )
-        yield worker
-=======
                     AgentPlugin(TemporalAgent(build_web_research_agent(), name="web_research_agent")),
                     AgentPlugin(temporal_github_agent),
                 ],
             ),
         )
->>>>>>> 5068e3b4
+        yield worker